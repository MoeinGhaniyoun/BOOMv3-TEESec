--- conflicted
+++ resolved
@@ -242,7 +242,6 @@
   FENCE_I -> List(Y, N, X, uopNOP  , IQT_INT, FU_X   , RT_X  , RT_X  , RT_X  , N, IS_X, N, N, N, N, Y, M_X  , 0.U, N, N, N, Y, Y, CSR.N),
   FENCE   -> List(Y, N, X, uopFENCE, IQT_INT, FU_MEM , RT_X  , RT_X  , RT_X  , N, IS_X, N, Y, N, Y, N, M_X  , 0.U, N, N, N, Y, Y, CSR.N), // TODO PERF make fence higher performance
                                                                                                                                                        // currently serializes pipeline
-<<<<<<< HEAD
 
            //                                                                  frs3_en                           wakeup_delay
            //     is val inst?                                                 |  imm sel                        |   bypassable (aka, known/fixed latency)
@@ -275,37 +274,10 @@
   AMOMAX_D-> List(Y, N, X, uopAMO_AG, IQT_MEM, FU_MEM, RT_FIX, RT_FIX, RT_FIX, N, IS_X, N, Y, Y, N, N, M_XA_MAX, 0.U,N, N, N, Y, Y, CSR.N),
   AMOMAXU_D->List(Y, N, X, uopAMO_AG, IQT_MEM, FU_MEM, RT_FIX, RT_FIX, RT_FIX, N, IS_X, N, Y, Y, N, N, M_XA_MAXU,0.U,N, N, N, Y, Y, CSR.N),
 
-  LR_W    -> List(Y, N, X, uopAMO_AG, IQT_MEM, FU_MEM, RT_FIX, RT_FIX, RT_FIX, N, IS_X, N, Y, Y, N, N, M_XLR   , 0.U,N, N, N, Y, Y, CSR.N), // TODO optimize LR, SC
-  LR_D    -> List(Y, N, X, uopAMO_AG, IQT_MEM, FU_MEM, RT_FIX, RT_FIX, RT_FIX, N, IS_X, N, Y, Y, N, N, M_XLR   , 0.U,N, N, N, Y, Y, CSR.N), // note LR generates 2 micro-ops,
-  SC_W    -> List(Y, N, X, uopAMO_AG, IQT_MEM, FU_MEM, RT_FIX, RT_FIX, RT_FIX, N, IS_X, N, Y, Y, N, N, M_XSC   , 0.U,N, N, N, Y, Y, CSR.N), // one which isn't needed
+  LR_W    -> List(Y, N, X, uopLD    , IQT_MEM, FU_MEM, RT_FIX, RT_FIX, RT_X  , N, IS_X, Y, N, N, N, N, M_XLR   , 0.U,N, N, N, Y, Y, CSR.N),
+  LR_D    -> List(Y, N, X, uopLD    , IQT_MEM, FU_MEM, RT_FIX, RT_FIX, RT_X  , N, IS_X, Y, N, N, N, N, M_XLR   , 0.U,N, N, N, Y, Y, CSR.N),
+  SC_W    -> List(Y, N, X, uopAMO_AG, IQT_MEM, FU_MEM, RT_FIX, RT_FIX, RT_FIX, N, IS_X, N, Y, Y, N, N, M_XSC   , 0.U,N, N, N, Y, Y, CSR.N),
   SC_D    -> List(Y, N, X, uopAMO_AG, IQT_MEM, FU_MEM, RT_FIX, RT_FIX, RT_FIX, N, IS_X, N, Y, Y, N, N, M_XSC   , 0.U,N, N, N, Y, Y, CSR.N)
-=======
-  // A-type
-  AMOADD_W-> List(Y, N, X, uopAMO_AG, IQT_MEM, FU_MEM, RT_FIX, RT_FIX, RT_FIX, N, IS_X, N, Y, Y, N, N, M_XA_ADD, 0.U,N, N, N, N, N, Y, Y, CSR.N), // TODO make AMOs higherperformance
-  AMOXOR_W-> List(Y, N, X, uopAMO_AG, IQT_MEM, FU_MEM, RT_FIX, RT_FIX, RT_FIX, N, IS_X, N, Y, Y, N, N, M_XA_XOR, 0.U,N, N, N, N, N, Y, Y, CSR.N),
-  AMOSWAP_W->List(Y, N, X, uopAMO_AG, IQT_MEM, FU_MEM, RT_FIX, RT_FIX, RT_FIX, N, IS_X, N, Y, Y, N, N, M_XA_SWAP,0.U,N, N, N, N, N, Y, Y, CSR.N),
-  AMOAND_W-> List(Y, N, X, uopAMO_AG, IQT_MEM, FU_MEM, RT_FIX, RT_FIX, RT_FIX, N, IS_X, N, Y, Y, N, N, M_XA_AND, 0.U,N, N, N, N, N, Y, Y, CSR.N),
-  AMOOR_W -> List(Y, N, X, uopAMO_AG, IQT_MEM, FU_MEM, RT_FIX, RT_FIX, RT_FIX, N, IS_X, N, Y, Y, N, N, M_XA_OR,  0.U,N, N, N, N, N, Y, Y, CSR.N),
-  AMOMIN_W-> List(Y, N, X, uopAMO_AG, IQT_MEM, FU_MEM, RT_FIX, RT_FIX, RT_FIX, N, IS_X, N, Y, Y, N, N, M_XA_MIN, 0.U,N, N, N, N, N, Y, Y, CSR.N),
-  AMOMINU_W->List(Y, N, X, uopAMO_AG, IQT_MEM, FU_MEM, RT_FIX, RT_FIX, RT_FIX, N, IS_X, N, Y, Y, N, N, M_XA_MINU,0.U,N, N, N, N, N, Y, Y, CSR.N),
-  AMOMAX_W-> List(Y, N, X, uopAMO_AG, IQT_MEM, FU_MEM, RT_FIX, RT_FIX, RT_FIX, N, IS_X, N, Y, Y, N, N, M_XA_MAX, 0.U,N, N, N, N, N, Y, Y, CSR.N),
-  AMOMAXU_W->List(Y, N, X, uopAMO_AG, IQT_MEM, FU_MEM, RT_FIX, RT_FIX, RT_FIX, N, IS_X, N, Y, Y, N, N, M_XA_MAXU,0.U,N, N, N, N, N, Y, Y, CSR.N),
-
-  AMOADD_D-> List(Y, N, X, uopAMO_AG, IQT_MEM, FU_MEM, RT_FIX, RT_FIX, RT_FIX, N, IS_X, N, Y, Y, N, N, M_XA_ADD, 0.U,N, N, N, N, N, Y, Y, CSR.N),
-  AMOXOR_D-> List(Y, N, X, uopAMO_AG, IQT_MEM, FU_MEM, RT_FIX, RT_FIX, RT_FIX, N, IS_X, N, Y, Y, N, N, M_XA_XOR, 0.U,N, N, N, N, N, Y, Y, CSR.N),
-  AMOSWAP_D->List(Y, N, X, uopAMO_AG, IQT_MEM, FU_MEM, RT_FIX, RT_FIX, RT_FIX, N, IS_X, N, Y, Y, N, N, M_XA_SWAP,0.U,N, N, N, N, N, Y, Y, CSR.N),
-  AMOAND_D-> List(Y, N, X, uopAMO_AG, IQT_MEM, FU_MEM, RT_FIX, RT_FIX, RT_FIX, N, IS_X, N, Y, Y, N, N, M_XA_AND, 0.U,N, N, N, N, N, Y, Y, CSR.N),
-  AMOOR_D -> List(Y, N, X, uopAMO_AG, IQT_MEM, FU_MEM, RT_FIX, RT_FIX, RT_FIX, N, IS_X, N, Y, Y, N, N, M_XA_OR,  0.U,N, N, N, N, N, Y, Y, CSR.N),
-  AMOMIN_D-> List(Y, N, X, uopAMO_AG, IQT_MEM, FU_MEM, RT_FIX, RT_FIX, RT_FIX, N, IS_X, N, Y, Y, N, N, M_XA_MIN, 0.U,N, N, N, N, N, Y, Y, CSR.N),
-  AMOMINU_D->List(Y, N, X, uopAMO_AG, IQT_MEM, FU_MEM, RT_FIX, RT_FIX, RT_FIX, N, IS_X, N, Y, Y, N, N, M_XA_MINU,0.U,N, N, N, N, N, Y, Y, CSR.N),
-  AMOMAX_D-> List(Y, N, X, uopAMO_AG, IQT_MEM, FU_MEM, RT_FIX, RT_FIX, RT_FIX, N, IS_X, N, Y, Y, N, N, M_XA_MAX, 0.U,N, N, N, N, N, Y, Y, CSR.N),
-  AMOMAXU_D->List(Y, N, X, uopAMO_AG, IQT_MEM, FU_MEM, RT_FIX, RT_FIX, RT_FIX, N, IS_X, N, Y, Y, N, N, M_XA_MAXU,0.U,N, N, N, N, N, Y, Y, CSR.N),
-
-  LR_W    -> List(Y, N, X, uopLD    , IQT_MEM, FU_MEM, RT_FIX, RT_FIX, RT_X  , N, IS_X, Y, N, N, N, N, M_XLR   , 0.U,N, N, N, N, N, Y, Y, CSR.N),
-  LR_D    -> List(Y, N, X, uopLD    , IQT_MEM, FU_MEM, RT_FIX, RT_FIX, RT_X  , N, IS_X, Y, N, N, N, N, M_XLR   , 0.U,N, N, N, N, N, Y, Y, CSR.N),
-  SC_W    -> List(Y, N, X, uopAMO_AG, IQT_MEM, FU_MEM, RT_FIX, RT_FIX, RT_FIX, N, IS_X, N, Y, Y, N, N, M_XSC   , 0.U,N, N, N, N, N, Y, Y, CSR.N),
-  SC_D    -> List(Y, N, X, uopAMO_AG, IQT_MEM, FU_MEM, RT_FIX, RT_FIX, RT_FIX, N, IS_X, N, Y, Y, N, N, M_XSC   , 0.U,N, N, N, N, N, Y, Y, CSR.N)
->>>>>>> c9fa26de
   )
 }
 
